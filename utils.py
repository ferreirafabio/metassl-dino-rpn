# Copyright (c) Facebook, Inc. and its affiliates.
# 
# Licensed under the Apache License, Version 2.0 (the "License");
# you may not use this file except in compliance with the License.
# You may obtain a copy of the License at
# 
#     http://www.apache.org/licenses/LICENSE-2.0
# 
# Unless required by applicable law or agreed to in writing, software
# distributed under the License is distributed on an "AS IS" BASIS,
# WITHOUT WARRANTIES OR CONDITIONS OF ANY KIND, either express or implied.
# See the License for the specific language governing permissions and
# limitations under the License.
"""
Misc functions.

Mostly copy-paste from torchvision references or other public repos like DETR:
https://github.com/facebookresearch/detr/blob/master/util/misc.py
"""
import argparse
import os
import sys
import time
import math
import random
import datetime
import subprocess
import warnings

import seaborn as sns
from collections import defaultdict, deque

import numpy as np
import torch
from torch import nn
import torch.distributed as dist
from PIL import ImageFilter, ImageOps
from torchvision import datasets
from torchvision.models.resnet import BasicBlock, Bottleneck, ResNet
from typing import Any, List, Union, Type
from torch.utils.tensorboard import SummaryWriter
import matplotlib
import matplotlib.pyplot as plt
matplotlib.use('Agg')


class GaussianBlur(nn.Module):
    """
    Apply Gaussian Blur to the PIL image.
    """
    def __init__(self, p=0.5, radius_min=0.1, radius_max=2.):
        self.prob = p
        self.radius_min = radius_min
        self.radius_max = radius_max

    def __call__(self, img):
        do_it = random.random() <= self.prob
        if not do_it:
            return img

        return img.filter(
            ImageFilter.GaussianBlur(
                radius=random.uniform(self.radius_min, self.radius_max)
            )
        )


class Solarization(nn.Module):
    """
    Apply Solarization to the PIL image.
    """
    def __init__(self, p):
        self.p = p

    def __call__(self, img):
        if random.random() < self.p:
            return ImageOps.solarize(img)
        else:
            return img


def load_stn_pretrained_weights(model, pretrained_weights):
    if os.path.isfile(pretrained_weights):
        state_dict = torch.load(pretrained_weights, map_location="cpu")
        # remove `module.` prefix
        state_dict = {k.replace("module.", ""): v for k, v in state_dict.items()}
        msg = model.load_state_dict(state_dict["stn"], strict=False)
        print('STN Pretrained weights found at {} and loaded with msg: {}'.format(pretrained_weights, msg))


def load_pretrained_weights(model, pretrained_weights, checkpoint_key, model_name, patch_size):
    if os.path.isfile(pretrained_weights):
        state_dict = torch.load(pretrained_weights, map_location="cpu")
        if checkpoint_key is not None and checkpoint_key in state_dict:
            print(f"Take key {checkpoint_key} in provided checkpoint dict")
            state_dict = state_dict[checkpoint_key]
        # remove `module.` prefix
        state_dict = {k.replace("module.", ""): v for k, v in state_dict.items()}
        # remove `backbone.` prefix induced by multicrop wrapper
        state_dict = {k.replace("backbone.", ""): v for k, v in state_dict.items()}
        msg = model.load_state_dict(state_dict, strict=False)
        print('Pretrained weights found at {} and loaded with msg: {}'.format(pretrained_weights, msg))
    else:
        print("Please use the `--pretrained_weights` argument to indicate the path of the checkpoint to evaluate.")
        url = None
        if model_name == "vit_small" and patch_size == 16:
            url = "dino_deitsmall16_pretrain/dino_deitsmall16_pretrain.pth"
        elif model_name == "vit_small" and patch_size == 8:
            url = "dino_deitsmall8_pretrain/dino_deitsmall8_pretrain.pth"
        elif model_name == "vit_base" and patch_size == 16:
            url = "dino_vitbase16_pretrain/dino_vitbase16_pretrain.pth"
        elif model_name == "vit_base" and patch_size == 8:
            url = "dino_vitbase8_pretrain/dino_vitbase8_pretrain.pth"
        elif model_name == "xcit_small_12_p16":
            url = "dino_xcit_small_12_p16_pretrain/dino_xcit_small_12_p16_pretrain.pth"
        elif model_name == "xcit_small_12_p8":
            url = "dino_xcit_small_12_p8_pretrain/dino_xcit_small_12_p8_pretrain.pth"
        elif model_name == "xcit_medium_24_p16":
            url = "dino_xcit_medium_24_p16_pretrain/dino_xcit_medium_24_p16_pretrain.pth"
        elif model_name == "xcit_medium_24_p8":
            url = "dino_xcit_medium_24_p8_pretrain/dino_xcit_medium_24_p8_pretrain.pth"
        elif model_name == "resnet50":
            url = "dino_resnet50_pretrain/dino_resnet50_pretrain.pth"
        if url is not None:
            print("Since no pretrained weights have been provided, we load the reference pretrained DINO weights.")
            state_dict = torch.hub.load_state_dict_from_url(url="https://dl.fbaipublicfiles.com/dino/" + url)
            model.load_state_dict(state_dict, strict=True)
        else:
            print("There is no reference weights available for this model => We use random weights.")


def load_pretrained_linear_weights(linear_classifier, model_name, patch_size):
    url = None
    if model_name == "vit_small" and patch_size == 16:
        url = "dino_deitsmall16_pretrain/dino_deitsmall16_linearweights.pth"
    elif model_name == "vit_small" and patch_size == 8:
        url = "dino_deitsmall8_pretrain/dino_deitsmall8_linearweights.pth"
    elif model_name == "vit_base" and patch_size == 16:
        url = "dino_vitbase16_pretrain/dino_vitbase16_linearweights.pth"
    elif model_name == "vit_base" and patch_size == 8:
        url = "dino_vitbase8_pretrain/dino_vitbase8_linearweights.pth"
    elif model_name == "resnet50":
        url = "dino_resnet50_pretrain/dino_resnet50_linearweights.pth"
    if url is not None:
        print("We load the reference pretrained linear weights.")
        state_dict = torch.hub.load_state_dict_from_url(url="https://dl.fbaipublicfiles.com/dino/" + url)["state_dict"]
        linear_classifier.load_state_dict(state_dict, strict=True)
    else:
        print("We use random linear weights.")


def clip_gradients(model, clip):
    norms = []
    for name, p in model.named_parameters():
        if p.grad is not None:
            param_norm = p.grad.data.norm(2)
            norms.append(param_norm.item())
            clip_coef = clip / (param_norm + 1e-6)
            if clip_coef < 1:
                p.grad.data.mul_(clip_coef)
    return norms


def cancel_gradients_last_layer(epoch, model, freeze_last_layer):
    if epoch >= freeze_last_layer:
        return
    for n, p in model.named_parameters():
        if "last_layer" in n:
            p.grad = None


def restart_from_checkpoint(ckp_path, run_variables=None, **kwargs):
    """
    Re-start from checkpoint
    """
    if not os.path.isfile(ckp_path):
        return
    print("Found checkpoint at {}".format(ckp_path))

    # open checkpoint file
    checkpoint = torch.load(ckp_path, map_location="cpu")

    # key is what to look for in the checkpoint file
    # value is the object to load
    # example: {'state_dict': model}
    for key, value in kwargs.items():
        if key in checkpoint and value is not None:
            try:
                msg = value.load_state_dict(checkpoint[key], strict=False)
                print("=> loaded '{}' from checkpoint '{}' with msg {}".format(key, ckp_path, msg))
            except TypeError:
                try:
                    msg = value.load_state_dict(checkpoint[key])
                    print("=> loaded '{}' from checkpoint: '{}'".format(key, ckp_path))
                except ValueError:
                    print("=> failed to load '{}' from checkpoint: '{}'".format(key, ckp_path))
        else:
            print("=> key '{}' not found in checkpoint: '{}'".format(key, ckp_path))

    # re load variable important for the run
    if run_variables is not None:
        for var_name in run_variables:
            if var_name in checkpoint:
                run_variables[var_name] = checkpoint[var_name]


def cosine_scheduler(base_value, final_value, epochs, niter_per_ep, warmup_epochs=0, start_warmup_value=0):
    warmup_schedule = np.array([])
    warmup_iters = warmup_epochs * niter_per_ep
    if warmup_epochs > 0:
        warmup_schedule = np.linspace(start_warmup_value, base_value, warmup_iters)

    iters = np.arange(epochs * niter_per_ep - warmup_iters)
    schedule = final_value + 0.5 * (base_value - final_value) * (1 + np.cos(np.pi * iters / len(iters)))

    schedule = np.concatenate((warmup_schedule, schedule))
    assert len(schedule) == epochs * niter_per_ep
    return schedule


def bool_flag(s):
    """
    Parse boolean arguments from the command line.
    """
    FALSY_STRINGS = {"off", "false", "0"}
    TRUTHY_STRINGS = {"on", "true", "1"}
    if s.lower() in FALSY_STRINGS:
        return False
    elif s.lower() in TRUTHY_STRINGS:
        return True
    else:
        raise argparse.ArgumentTypeError("invalid value for a boolean flag")


def fix_random_seeds(seed=31):
    """
    Fix random seeds.
    """
    torch.manual_seed(seed)
    torch.cuda.manual_seed_all(seed)
    np.random.seed(seed)


class SmoothedValue(object):
    """Track a series of values and provide access to smoothed values over a
    window or the global series average.
    """

    def __init__(self, window_size=20, fmt=None):
        if fmt is None:
            fmt = "{median:.6f} ({global_avg:.6f})"
        self.deque = deque(maxlen=window_size)
        self.total = 0.0
        self.count = 0
        self.fmt = fmt

    def update(self, value, n=1):
        self.deque.append(value)
        self.count += n
        self.total += value * n

    def synchronize_between_processes(self):
        """
        Warning: does not synchronize the deque!
        """
        if not is_dist_avail_and_initialized():
            return
        t = torch.tensor([self.count, self.total], dtype=torch.float64, device='cuda')
        dist.barrier()
        dist.all_reduce(t)
        t = t.tolist()
        self.count = int(t[0])
        self.total = t[1]

    @property
    def median(self):
        d = torch.tensor(list(self.deque))
        return d.median().item()

    @property
    def avg(self):
        d = torch.tensor(list(self.deque), dtype=torch.float32)
        return d.mean().item()

    @property
    def global_avg(self):
        return self.total / self.count

    @property
    def max(self):
        return max(self.deque)

    @property
    def value(self):
        return self.deque[-1]

    def __str__(self):
        return self.fmt.format(
            median=self.median,
            avg=self.avg,
            global_avg=self.global_avg,
            max=self.max,
            value=self.value)


def reduce_dict(input_dict, average=True):
    """
    Args:
        input_dict (dict): all the values will be reduced
        average (bool): whether to do average or sum
    Reduce the values in the dictionary from all processes so that all processes
    have the averaged results. Returns a dict with the same fields as
    input_dict, after reduction.
    """
    world_size = get_world_size()
    if world_size < 2:
        return input_dict
    with torch.no_grad():
        names = []
        values = []
        # sort the keys so that they are consistent across processes
        for k in sorted(input_dict.keys()):
            names.append(k)
            values.append(input_dict[k])
        values = torch.stack(values, dim=0)
        dist.all_reduce(values)
        if average:
            values /= world_size
        reduced_dict = {k: v for k, v in zip(names, values)}
    return reduced_dict


class MetricLogger(object):
    def __init__(self, delimiter="\t"):
        self.meters = defaultdict(SmoothedValue)
        self.delimiter = delimiter

    def update(self, **kwargs):
        for k, v in kwargs.items():
            if isinstance(v, torch.Tensor):
                v = v.item()
            assert isinstance(v, (float, int))
            self.meters[k].update(v)

    def __getattr__(self, attr):
        if attr in self.meters:
            return self.meters[attr]
        if attr in self.__dict__:
            return self.__dict__[attr]
        raise AttributeError("'{}' object has no attribute '{}'".format(
            type(self).__name__, attr))

    def __str__(self):
        loss_str = []
        for name, meter in self.meters.items():
            loss_str.append(
                "{}: {}".format(name, str(meter))
            )
        return self.delimiter.join(loss_str)

    def synchronize_between_processes(self):
        for meter in self.meters.values():
            meter.synchronize_between_processes()

    def add_meter(self, name, meter):
        self.meters[name] = meter

    def log_every(self, iterable, print_freq, header=None):
        i = 0
        if not header:
            header = ''
        start_time = time.time()
        end = time.time()
        iter_time = SmoothedValue(fmt='{avg:.6f}')
        data_time = SmoothedValue(fmt='{avg:.6f}')
        space_fmt = ':' + str(len(str(len(iterable)))) + 'd'
        if torch.cuda.is_available():
            log_msg = self.delimiter.join([
                header,
                '[{0' + space_fmt + '}/{1}]',
                'eta: {eta}',
                '{meters}',
                'time: {time}',
                'data: {data}',
                'max mem: {memory:.0f}'
            ])
        else:
            log_msg = self.delimiter.join([
                header,
                '[{0' + space_fmt + '}/{1}]',
                'eta: {eta}',
                '{meters}',
                'time: {time}',
                'data: {data}'
            ])
        MB = 1024.0 * 1024.0
        for obj in iterable:
            data_time.update(time.time() - end)
            yield obj
            iter_time.update(time.time() - end)
            if i % print_freq == 0 or i == len(iterable) - 1:
                eta_seconds = iter_time.global_avg * (len(iterable) - i)
                eta_string = str(datetime.timedelta(seconds=int(eta_seconds)))
                if torch.cuda.is_available():
                    print(log_msg.format(
                        i, len(iterable), eta=eta_string,
                        meters=str(self),
                        time=str(iter_time), data=str(data_time),
                        memory=torch.cuda.max_memory_allocated() / MB))
                else:
                    print(log_msg.format(
                        i, len(iterable), eta=eta_string,
                        meters=str(self),
                        time=str(iter_time), data=str(data_time)))
            i += 1
            end = time.time()
        total_time = time.time() - start_time
        total_time_str = str(datetime.timedelta(seconds=int(total_time)))
        print('{} Total time: {} ({:.6f} s / it)'.format(
            header, total_time_str, total_time / len(iterable)))


def get_sha():
    cwd = os.path.dirname(os.path.abspath(__file__))

    def _run(command):
        return subprocess.check_output(command, cwd=cwd).decode('ascii').strip()
    sha = 'N/A'
    diff = "clean"
    branch = 'N/A'
    try:
        sha = _run(['git', 'rev-parse', 'HEAD'])
        subprocess.check_output(['git', 'diff'], cwd=cwd)
        diff = _run(['git', 'diff-index', 'HEAD'])
        diff = "has uncommited changes" if diff else "clean"
        branch = _run(['git', 'rev-parse', '--abbrev-ref', 'HEAD'])
    except Exception:
        pass
    message = f"sha: {sha}, status: {diff}, branch: {branch}"
    return message


def is_dist_avail_and_initialized():
    if not dist.is_available():
        return False
    if not dist.is_initialized():
        return False
    return True


def get_world_size():
    if not is_dist_avail_and_initialized():
        return 1
    return dist.get_world_size()


def get_rank():
    if not is_dist_avail_and_initialized():
        return 0
    return dist.get_rank()


def is_main_process():
    return get_rank() == 0


def save_on_master(*args, **kwargs):
    if is_main_process():
        torch.save(*args, **kwargs)


def setup_for_distributed(is_master):
    """
    This function disables printing when not in master process
    """
    import builtins as __builtin__
    builtin_print = __builtin__.print

    def print(*args, **kwargs):
        force = kwargs.pop('force', False)
        if is_master or force:
            builtin_print(*args, **kwargs)

    __builtin__.print = print


def init_distributed_mode(args):
    # launched with torch.distributed.launch
    if 'RANK' in os.environ and 'WORLD_SIZE' in os.environ:
        args.rank = int(os.environ["RANK"])
        args.world_size = int(os.environ['WORLD_SIZE'])
        args.gpu = int(os.environ['LOCAL_RANK'])
    # launched with submitit on a slurm cluster
    elif 'SLURM_PROCID' in os.environ:
        args.rank = int(os.environ['SLURM_PROCID'])
        args.gpu = args.rank % torch.cuda.device_count()
    # launched naively with `python main_dino.py`
    # we manually add MASTER_ADDR and MASTER_PORT to env variables
    elif torch.cuda.is_available():
        print('Will run the code on one GPU.')
        args.rank, args.gpu, args.world_size = 0, 0, 1
        os.environ['MASTER_ADDR'] = '127.0.0.1'
        os.environ['MASTER_PORT'] = '29500'
    else:
        print('Does not support training without GPU.')
        sys.exit(1)

    dist.init_process_group(
        backend="nccl",
<<<<<<< HEAD
        # backend="gloo",
=======
>>>>>>> 3029aa29
        init_method=args.dist_url,
        world_size=args.world_size,
        rank=args.rank,
    )

    torch.cuda.set_device(args.gpu)
    print('| distributed init (rank {}): {}'.format(
        args.rank, args.dist_url), flush=True)
    dist.barrier()
    setup_for_distributed(args.rank == 0)


def accuracy(output, target, topk=(1,)):
    """Computes the accuracy over the k top predictions for the specified values of k"""
    maxk = max(topk)
    batch_size = target.size(0)
    _, pred = output.topk(maxk, 1, True, True)
    pred = pred.t()
    correct = pred.eq(target.reshape(1, -1).expand_as(pred))
    return [correct[:k].reshape(-1).float().sum(0) * 100. / batch_size for k in topk]


def _no_grad_trunc_normal_(tensor, mean, std, a, b):
    # Cut & paste from PyTorch official master until it's in a few official releases - RW
    # Method based on https://people.sc.fsu.edu/~jburkardt/presentations/truncated_normal.pdf
    def norm_cdf(x):
        # Computes standard normal cumulative distribution function
        return (1. + math.erf(x / math.sqrt(2.))) / 2.

    if (mean < a - 2 * std) or (mean > b + 2 * std):
        warnings.warn("mean is more than 2 std from [a, b] in nn.init.trunc_normal_. "
                      "The distribution of values may be incorrect.",
                      stacklevel=2)

    with torch.no_grad():
        # Values are generated by using a truncated uniform distribution and
        # then using the inverse CDF for the normal distribution.
        # Get upper and lower cdf values
        l = norm_cdf((a - mean) / std)
        u = norm_cdf((b - mean) / std)

        # Uniformly fill tensor with values from [l, u], then translate to
        # [2l-1, 2u-1].
        tensor.uniform_(2 * l - 1, 2 * u - 1)

        # Use inverse cdf transform for normal distribution to get truncated
        # standard normal
        tensor.erfinv_()

        # Transform to proper mean, std
        tensor.mul_(std * math.sqrt(2.))
        tensor.add_(mean)

        # Clamp to ensure it's in the proper range
        tensor.clamp_(min=a, max=b)
        return tensor


def trunc_normal_(tensor, mean=0., std=1., a=-2., b=2.):
    # type: (Tensor, float, float, float, float) -> Tensor
    return _no_grad_trunc_normal_(tensor, mean, std, a, b)


class LARS(torch.optim.Optimizer):
    """
    Almost copy-paste from https://github.com/facebookresearch/barlowtwins/blob/main/main.py
    """
    def __init__(self, params, lr=0, weight_decay=0, momentum=0.9, eta=0.001,
                 weight_decay_filter=None, lars_adaptation_filter=None):
        defaults = dict(lr=lr, weight_decay=weight_decay, momentum=momentum,
                        eta=eta, weight_decay_filter=weight_decay_filter,
                        lars_adaptation_filter=lars_adaptation_filter)
        super().__init__(params, defaults)

    @torch.no_grad()
    def step(self):
        for g in self.param_groups:
            for p in g['params']:
                dp = p.grad

                if dp is None:
                    continue

                if p.ndim != 1:
                    dp = dp.add(p, alpha=g['weight_decay'])

                if p.ndim != 1:
                    param_norm = torch.norm(p)
                    update_norm = torch.norm(dp)
                    one = torch.ones_like(param_norm)
                    q = torch.where(param_norm > 0.,
                                    torch.where(update_norm > 0,
                                                (g['eta'] * param_norm / update_norm), one), one)
                    dp = dp.mul(q)

                param_state = self.state[p]
                if 'mu' not in param_state:
                    param_state['mu'] = torch.zeros_like(p)
                mu = param_state['mu']
                mu.mul_(g['momentum']).add_(dp)

                p.add_(mu, alpha=-g['lr'])


class MultiCropWrapper(nn.Module):
    """
    Perform forward pass separately on each resolution input.
    The inputs corresponding to a single resolution are clubbed and single
    forward is run on the same resolution inputs. Hence we do several
    forward passes = number of different resolutions used. We then
    concatenate all the output features and run the head forward on these
    concatenated features.
    """
    def __init__(self, backbone, head):
        super(MultiCropWrapper, self).__init__()
        # disable layers dedicated to ImageNet labels classification
        backbone.fc, backbone.head = nn.Identity(), nn.Identity()
        self.backbone = backbone
        self.head = head

    def forward(self, x):
        # convert to list
        if not isinstance(x, list):
            x = [x]
        idx_crops = torch.cumsum(torch.unique_consecutive(
            torch.tensor([inp.shape[-1] for inp in x]),
            return_counts=True,
        )[1], 0)
        start_idx, output = 0, torch.empty(0).to(x[0].device)
        for end_idx in idx_crops:
            _out = self.backbone(torch.cat(x[start_idx: end_idx]))
            # The output is a tuple with XCiT model. See:
            # https://github.com/facebookresearch/xcit/blob/master/xcit.py#L404-L405
            if isinstance(_out, tuple):
                _out = _out[0]
            # accumulate outputs
            output = torch.cat((output, _out))
            start_idx = end_idx
        # Run the head forward on the concatenated features.
        return self.head(output)


def get_params_groups(model):
    regularized = []
    not_regularized = []
    for name, param in model.named_parameters():
        if not param.requires_grad:
            continue
        # we do not regularize biases nor Norm parameters
        if name.endswith(".bias") or len(param.shape) == 1:
            not_regularized.append(param)
        else:
            regularized.append(param)
    return [{'params': regularized}, {'params': not_regularized, 'weight_decay': 0.}]


def has_batchnorms(model):
    bn_types = (nn.BatchNorm1d, nn.BatchNorm2d, nn.BatchNorm3d, nn.SyncBatchNorm)
    for name, module in model.named_modules():
        if isinstance(module, bn_types):
            return True
    return False


class PCA():
    """
    Class to  compute and apply PCA.
    """
    def __init__(self, dim=256, whit=0.5):
        self.dim = dim
        self.whit = whit
        self.mean = None

    def train_pca(self, cov):
        """
        Takes a covariance matrix (np.ndarray) as input.
        """
        d, v = np.linalg.eigh(cov)
        eps = d.max() * 1e-5
        n_0 = (d < eps).sum()
        if n_0 > 0:
            d[d < eps] = eps

        # total energy
        totenergy = d.sum()

        # sort eigenvectors with eigenvalues order
        idx = np.argsort(d)[::-1][:self.dim]
        d = d[idx]
        v = v[:, idx]

        print("keeping %.2f %% of the energy" % (d.sum() / totenergy * 100.0))

        # for the whitening
        d = np.diag(1. / d**self.whit)

        # principal components
        self.dvt = np.dot(d, v.T)

    def apply(self, x):
        # input is from numpy
        if isinstance(x, np.ndarray):
            if self.mean is not None:
                x -= self.mean
            return np.dot(self.dvt, x.T).T

        # input is from torch and is on GPU
        if x.is_cuda:
            if self.mean is not None:
                x -= torch.cuda.FloatTensor(self.mean)
            return torch.mm(torch.cuda.FloatTensor(self.dvt), x.transpose(0, 1)).transpose(0, 1)

        # input if from torch, on CPU
        if self.mean is not None:
            x -= torch.FloatTensor(self.mean)
        return torch.mm(torch.FloatTensor(self.dvt), x.transpose(0, 1)).transpose(0, 1)


def compute_ap(ranks, nres):
    """
    Computes average precision for given ranked indexes.
    Arguments
    ---------
    ranks : zerro-based ranks of positive images
    nres  : number of positive images
    Returns
    -------
    ap    : average precision
    """

    # number of images ranked by the system
    nimgranks = len(ranks)

    # accumulate trapezoids in PR-plot
    ap = 0

    recall_step = 1. / nres

    for j in np.arange(nimgranks):
        rank = ranks[j]

        if rank == 0:
            precision_0 = 1.
        else:
            precision_0 = float(j) / rank

        precision_1 = float(j + 1) / (rank + 1)

        ap += (precision_0 + precision_1) * recall_step / 2.

    return ap


def compute_map(ranks, gnd, kappas=[]):
    """
    Computes the mAP for a given set of returned results.
         Usage:
           map = compute_map (ranks, gnd)
                 computes mean average precsion (map) only
           map, aps, pr, prs = compute_map (ranks, gnd, kappas)
                 computes mean average precision (map), average precision (aps) for each query
                 computes mean precision at kappas (pr), precision at kappas (prs) for each query
         Notes:
         1) ranks starts from 0, ranks.shape = db_size X #queries
         2) The junk results (e.g., the query itself) should be declared in the gnd stuct array
         3) If there are no positive images for some query, that query is excluded from the evaluation
    """

    map = 0.
    nq = len(gnd) # number of queries
    aps = np.zeros(nq)
    pr = np.zeros(len(kappas))
    prs = np.zeros((nq, len(kappas)))
    nempty = 0

    for i in np.arange(nq):
        qgnd = np.array(gnd[i]['ok'])

        # no positive images, skip from the average
        if qgnd.shape[0] == 0:
            aps[i] = float('nan')
            prs[i, :] = float('nan')
            nempty += 1
            continue

        try:
            qgndj = np.array(gnd[i]['junk'])
        except:
            qgndj = np.empty(0)

        # sorted positions of positive and junk images (0 based)
        pos  = np.arange(ranks.shape[0])[np.in1d(ranks[:,i], qgnd)]
        junk = np.arange(ranks.shape[0])[np.in1d(ranks[:,i], qgndj)]

        k = 0;
        ij = 0;
        if len(junk):
            # decrease positions of positives based on the number of
            # junk images appearing before them
            ip = 0
            while (ip < len(pos)):
                while (ij < len(junk) and pos[ip] > junk[ij]):
                    k += 1
                    ij += 1
                pos[ip] = pos[ip] - k
                ip += 1

        # compute ap
        ap = compute_ap(pos, len(qgnd))
        map = map + ap
        aps[i] = ap

        # compute precision @ k
        pos += 1 # get it to 1-based
        for j in np.arange(len(kappas)):
            kq = min(max(pos), kappas[j]);
            prs[i, j] = (pos <= kq).sum() / kq
        pr = pr + prs[i, :]

    map = map / (nq - nempty)
    pr = pr / (nq - nempty)

    return map, aps, pr, prs


def multi_scale(samples, model):
    v = None
    for s in [1, 1/2**(1/2), 1/2]:  # we use 3 different scales
        if s == 1:
            inp = samples.clone()
        else:
            inp = nn.functional.interpolate(samples, scale_factor=s, mode='bilinear', align_corners=False)
        feats = model(inp).clone()
        if v is None:
            v = feats
        else:
            v += feats
    v /= 3
    v /= v.norm()
    return v


def custom_collate(batch):
    data = [item[0] for item in batch]
    target = [item[1] for item in batch]
    target = torch.LongTensor(target)
    return [data, target]


def _resnet(
    block: Type[Union[BasicBlock, Bottleneck]],
    layers: List[int],
    **kwargs: Any,
) -> ResNet:
    model = ResNet(block, layers, **kwargs)
    return model


def resnet9(pretrained: bool = False, **kwargs: Any) -> ResNet:
    r"""ResNet-9 model from
    `"Deep Residual Learning for Image Recognition" <https://arxiv.org/pdf/1512.03385.pdf>`_.

    Args:
        pretrained (bool): If True, returns a model pre-trained on ImageNet
        progress (bool): If True, displays a progress bar of the download to stderr
    """
    assert pretrained == False, "no pre-trained resnet9 model available"
    return _resnet(block=BasicBlock, layers=[1, 1, 1, 1], **kwargs)


def image_grid(images, original_images, epoch, plot_size=16):
    """Return a 5x5 grid of the MNIST images as a matplotlib figure."""
    # Create a figure to contain the plot.
    figure = plt.figure(figsize=(20, 50))
    figure.tight_layout()
    num_images = min(len(original_images), plot_size)
    plt.subplots_adjust(hspace=0.5)

    g1 = images[0]
    g2 = images[1]
    l1 = images[2]
    l2 = images[3]

    titles = [f"orig@{epoch} epoch", "global 1", "global 2", "local 1", "local 2"]
    total = 0
    for i in range(num_images):  # orig_img in enumerate(original_images, 1):
        orig_img = original_images[i]
        g1_img = g1[i]
        g2_img = g2[i]
        l1_img = l1[i]
        l2_img = l2[i]
        all_images = [orig_img, g1_img, g2_img, l1_img, l2_img]
        for j in range(5):
            total += 1

            plt.subplot(num_images, 5, total, title=titles[j])
            plt.xticks([])
            plt.yticks([])
            plt.grid(False)

            img = all_images[j].cpu().detach().numpy()

            if img.shape[0] == 3:
                # CIFAR100 and ImageNet case
                img = np.moveaxis(img, 0, -1)
            else:
                # MNIST case
                img = img.squeeze()

            plt.imshow(np.clip(img, 0, 1))

    return figure


def theta_heatmap(theta, epoch):
    figure, ax = plt.subplots()
    # figure.tight_layout()
    sns.heatmap(theta[0], annot=True)
    ax.set_title(f'Theta @ {epoch} epoch')
    return figure


class SummaryWriterCustom(SummaryWriter):
    def __init__(self, out_path, plot_size):
        # super().__init__()
        self.plot_size = plot_size
        self.writer = SummaryWriter(out_path)

    def write_image_grid(self, tag, images, original_images, epoch, global_step):
        fig = image_grid(images=images, original_images=original_images, epoch=epoch, plot_size=self.plot_size)
        self.writer.add_figure(tag, fig, global_step=global_step)

    def write_theta_heatmap(self, tag, theta, epoch, global_step):
        fig = theta_heatmap(theta, epoch)
        self.writer.add_figure(tag, fig, global_step=global_step)

    def write_scalar(self, tag, scalar_value, global_step):
        self.writer.add_scalar(tag=tag, scalar_value=scalar_value, global_step=global_step)

    def close(self):
        self.writer.close()


def load_dataset(name, path, transform):
    if name == "ImageNet":
        return datasets.ImageFolder(path, transform=transform)
    elif name == "CIFAR10":
        return datasets.CIFAR10(
            root=path,
            train=True,
            download=True,
            transform=transform
        )
    elif name == "CIFAR100":
        return datasets.CIFAR100(
            root=path,
            train=True,
            download=True,
            transform=transform
        )

    print(f"Does not support dataset: {name}")
    sys.exit(1)<|MERGE_RESOLUTION|>--- conflicted
+++ resolved
@@ -507,10 +507,6 @@
 
     dist.init_process_group(
         backend="nccl",
-<<<<<<< HEAD
-        # backend="gloo",
-=======
->>>>>>> 3029aa29
         init_method=args.dist_url,
         world_size=args.world_size,
         rank=args.rank,
