--- conflicted
+++ resolved
@@ -950,7 +950,6 @@
         self.writer.close()
 
 
-<<<<<<< HEAD
 class GradientReverse(torch.autograd.Function):
     scale = 1.0
 
@@ -997,10 +996,6 @@
 
 def build_dataset(is_train, args):
     transform = build_transform(args)
-=======
-def build_dataset(is_train, args, transform):
-    # transform = build_transform(is_train, args)
->>>>>>> 4529981c
     if args.dataset == 'CIFAR10':
         return datasets.CIFAR10(args.data_path, download=True, train=is_train, transform=transform)
     if args.dataset == 'CIFAR100':
@@ -1010,7 +1005,6 @@
         dataset = datasets.ImageFolder(root, transform=transform)
         return dataset
     print(f"Does not support dataset: {args.dataset}")
-<<<<<<< HEAD
     sys.exit(1)
 
 
@@ -1056,7 +1050,4 @@
     """
     a = torch.pow((grid[0, 0, 0, :] - grid[0, 0, -1, :]) / 2, 2).sum().sqrt()
     b = torch.pow((grid[0, 0, 0, :] - grid[0, -1, 0, :]) / 2, 2).sum().sqrt()
-    print(a*b)
-=======
-    sys.exit(1)
->>>>>>> 4529981c
+    print(a*b)